--- conflicted
+++ resolved
@@ -162,7 +162,6 @@
         print(f"Error during LaTeX conversion: {e}")
         return jsonify({'error': str(e)}), 500
 
-<<<<<<< HEAD
 @app.route("/api/generate-llm-answer", methods=["POST"])
 def generate_llm_answer():
     """
@@ -181,13 +180,6 @@
     prompt = f"Given the following search results, answer the user's query: \"{query}\"\n\nSearch Results:\n{context}\n\nAnswer:"
     llm_answer = llm(prompt, max_length=256)[0]['generated_text']
     return jsonify({"llm_answer": llm_answer})
-
-def format_for_mathlive(text: str) -> str:
-    """
-    Replaces single $...$ wrappers with $$...$$ for MathLive consistency,
-    while leaving existing $$...$$ untouched.
-=======
->>>>>>> dd51d92e
 
 # # # UTIL FUNCTIONS # # #
 def perform_search(query, sources, media_types):
